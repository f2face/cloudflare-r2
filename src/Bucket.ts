--- conflicted
+++ resolved
@@ -10,11 +10,7 @@
     ListObjectsCommand,
     PutObjectCommand,
     type S3Client as R2,
-<<<<<<< HEAD
-    S3ClientConfig
-=======
     type S3ClientConfig,
->>>>>>> e5876736
 } from '@aws-sdk/client-s3';
 import { Upload, type Progress } from '@aws-sdk/lib-storage';
 import { getSignedUrl } from '@aws-sdk/s3-request-presigner';
@@ -24,13 +20,8 @@
 import type { CORSPolicy, HeadObjectResponse, ObjectListResponse, UploadFileResponse } from './types';
 
 export class Bucket {
-<<<<<<< HEAD
-    private r2: R2;
-    private endpoint: S3ClientConfig['endpoint'];
-=======
     private readonly r2: R2;
     private readonly endpoint: S3ClientConfig['endpoint'];
->>>>>>> e5876736
     private bucketPublicUrls: string[] = [];
 
     /**
