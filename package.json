{
    "name": "node-cloudflare-r2",
<<<<<<< HEAD
    "version": "0.2.0",
=======
    "version": "0.2.1",
>>>>>>> e0bdf3dd
    "description": "S3 wrapper for Cloudflare R2.",
    "main": "./lib/index.js",
    "scripts": {
        "build": "pnpm clean && tsc",
        "build:watch": "pnpm clean && tsc --watch",
        "clean": "rimraf lib/",
        "test": "jest",
        "test:coverage": "jest --coverage"
    },
    "keywords": [
        "cloudflare",
        "r2",
        "cloud",
        "storage"
    ],
    "files": [
        "lib/"
    ],
    "exports": {
        ".": {
            "types": "./lib/index.d.ts",
            "import": "./lib/index.js",
            "require": "./lib/index.js"
        },
        "./types": {
            "types": "./lib/types.d.ts",
            "import": "./lib/types.js",
            "require": "./lib/types.js"
        }
    },
    "license": "ISC",
    "author": "Surya Oktafendri <dev@f2face.com>",
    "repository": {
        "type": "git",
        "url": "https://github.com/f2face/cloudflare-r2.git"
    },
    "dependencies": {
        "@aws-sdk/client-s3": "^3.529.1",
        "@aws-sdk/lib-storage": "^3.583.0",
        "@aws-sdk/s3-request-presigner": "^3.529.1"
    },
    "devDependencies": {
        "@tsconfig/recommended": "^1.0.3",
        "@types/jest": "^29.5.12",
        "@types/node": "^20.11.25",
        "@typescript-eslint/eslint-plugin": "^7.1.1",
        "@typescript-eslint/parser": "^7.1.1",
        "dotenv": "^16.4.5",
        "eslint": "^8.57.0",
        "eslint-config-prettier": "^9.1.0",
        "jest": "^29.7.0",
        "prettier": "^3.2.5",
        "rimraf": "^5.0.5",
        "ts-jest": "^29.1.2",
        "typescript": "^5.4.2"
    }
}<|MERGE_RESOLUTION|>--- conflicted
+++ resolved
@@ -1,10 +1,6 @@
 {
     "name": "node-cloudflare-r2",
-<<<<<<< HEAD
-    "version": "0.2.0",
-=======
     "version": "0.2.1",
->>>>>>> e0bdf3dd
     "description": "S3 wrapper for Cloudflare R2.",
     "main": "./lib/index.js",
     "scripts": {
