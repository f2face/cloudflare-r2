# Cloudflare-R2

This is a wrapper of the AWS S3 client library, designed to provide a user-friendly and efficient way to interact with Cloudflare R2 API in Node.js

### Why make this library?

-   As of the writing of this README, there is no official Node.js library for Cloudflare R2.
-   Interacting with object storage APIs, especially Cloudflare R2, should be simple and straightforward.

> ⚠ This library is currently in development and is not yet ready for production use. It is subject to change and may contain bugs or other issues. Please use it at your own risk.

## Installation

#### npm

#### npm

```bash
npm install node-cloudflare-r2
```

#### pnpm

```bash
pnpm install node-cloudflare-r2
```

> It is highly recommended that you use a specific version number in your installation to anticipate any breaking changes that may occur in future releases. For example: \
> `npm install node-cloudflare-r2@0.2.0` \
> or \
> `pnpm install node-cloudflare-r2@0.2.0` \
> \
> Check the latest version number in the [release page](https://github.com/f2face/cloudflare-r2/releases).

## Examples

### Basic usage

```javascript
import { R2 } from 'node-cloudflare-r2';
import { createReadStream } from 'fs';

// Initialize R2
const r2 = new R2({
    accountId: '<YOUR_ACCOUNT_ID>',
    accessKeyId: '<YOUR_R2_ACCESS_KEY_ID>',
    secretAccessKey: '<YOUR_R2_SECRET_ACCESS_KEY>',
});

// Initialize bucket instance
const bucket = r2.bucket('<BUCKET_NAME>');

// [Optional] Provide the public URL(s) of your bucket, if its public access is allowed.
bucket.provideBucketPublicUrl('https://pub-xxxxxxxxxxxxxxxxxxxxxxxxx.r2.dev');

// Check if the bucket exists
console.log(await bucket.exists()); // true
```

### Upload local file (simple)

<<<<<<< HEAD
// Upload local file
=======
```javascript
>>>>>>> e0bdf3dd
const upload = await bucket.uploadFile('/path/to/file', 'destination_file_name.ext');
console.log(upload);
/*
{
    objectKey: 'destination_file_name.ext',
    uri: 'destination_file_name.ext',
    publicUrl: 'https://pub-xxxxxxxxxxxxxxxxxxxxxxxxx.r2.dev/destination_file_name.ext',
    etag: '',
    versionId: '',
    }
*/

// Upload file or stream
const uploadStream = await bucket.uploadStream(createReadStream('/path/to/file'), 'destination_file_name-stream.ext');
```

### Generate signed URL with expiration time

```javascript
// Generate signed link that expires after 3600 seconds.
const signedUrl = await bucket.getObjectSignedUrl('destination_file_name.ext', 3600);
console.log(signedUrl);
/*
https://bucket-name.cloudflare-account-id.r2.cloudflarestorage.com/destination_file_name.ext?X-Amz-Algorithm=AWS4-HMAC-SHA256&X-Amz-Content-Sha256=UNSIGNED-PAYLOAD&X-Amz-Credential=...&X-Amz-Date=...&X-Amz-Expires=60&X-Amz-Signature=...&X-Amz-SignedHeaders=host&x-id=GetObject
*/
```

### Upload string or binary data or stream

```javascript
// Upload text content
const content = 'Lorem ipsum';
const uploadContent = await bucket.upload(content, 'lorem-ipsum.txt');
```

```javascript
import { createReadStream } from 'fs';

// Upload from fs.createReadStream()
const stream = createReadStream('/path/to/file');
const uploadStream = await bucket.upload(stream, 'destination_file_name2.ext');
```

### Upload stream (advanced)

This `bucket.uploadStream()` method allows uploading big file or piping stream or stdout directly to your bucket (using multipart upload internally).

```javascript
// Let's say, you want to record a live stream and pipe it directly to your bucket.
import { spawn } from 'child_process';

const streamlink = spawn('streamlink', ['--stdout', '<LIVE_STREAM_HLS_URL>', 'best']);
const uploadLiveStreamVideo = await bucket.uploadStream(streamlink.stdout, 'my_live_stream.ts');
```
<|MERGE_RESOLUTION|>--- conflicted
+++ resolved
@@ -10,8 +10,6 @@
 > ⚠ This library is currently in development and is not yet ready for production use. It is subject to change and may contain bugs or other issues. Please use it at your own risk.
 
 ## Installation
-
-#### npm
 
 #### npm
 
@@ -59,11 +57,7 @@
 
 ### Upload local file (simple)
 
-<<<<<<< HEAD
-// Upload local file
-=======
 ```javascript
->>>>>>> e0bdf3dd
 const upload = await bucket.uploadFile('/path/to/file', 'destination_file_name.ext');
 console.log(upload);
 /*
@@ -75,9 +69,6 @@
     versionId: '',
     }
 */
-
-// Upload file or stream
-const uploadStream = await bucket.uploadStream(createReadStream('/path/to/file'), 'destination_file_name-stream.ext');
 ```
 
 ### Generate signed URL with expiration time
@@ -117,4 +108,4 @@
 
 const streamlink = spawn('streamlink', ['--stdout', '<LIVE_STREAM_HLS_URL>', 'best']);
 const uploadLiveStreamVideo = await bucket.uploadStream(streamlink.stdout, 'my_live_stream.ts');
-```
+```